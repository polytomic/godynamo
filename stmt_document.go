--- conflicted
+++ resolved
@@ -13,30 +13,11 @@
 )
 
 var (
-<<<<<<< HEAD
-	reStringLiteral = regexp.MustCompile(`'[^']*'`)
-	rePlaceholder   = regexp.MustCompile(`\?`)
-	reReturning     = regexp.MustCompile(`(?im)\s+RETURNING\s+((ALL\s+OLD)|(MODIFIED\s+OLD)|(ALL\s+NEW)|(MODIFIED\s+NEW))\s+\*\s*$`)
-	reLimit         = regexp.MustCompile(`(?im)\s+LIMIT\s+(\S+)\s*$`)
-=======
 	// rePlaceholder = regexp.MustCompile(`(?m)\?\s*[,})\]\s]`)
 	rePlaceholder = regexp.MustCompile(`\?`)
 	reReturning   = regexp.MustCompile(`(?im)\s+RETURNING\s+((ALL\s+OLD)|(MODIFIED\s+OLD)|(ALL\s+NEW)|(MODIFIED\s+NEW))\s+\*\s*$`)
 	reLimit       = regexp.MustCompile(`(?im)\s+LIMIT\s+(\S+)\s*$`)
->>>>>>> ccc3c37d
 )
-
-// parsePlaceholders returns the number of placeholders in the query
-// e.g "SELECT * FROM table WHERE id = ?" returns 1
-// `SELECT "Category", "Name" FROM "Forum" WHERE ("Category" IS NULL OR "Category" = ? OR trim("Category") = ?) returns 2
-// "SELECT * FROM table WHERE id = 'ab?cd'" returns 0
-func parsePlaceholders(query string) int {
-	// remove string literals before counting placeholders
-	query = reStringLiteral.ReplaceAllString(query, "")
-	matches := rePlaceholder.FindAllString(query, -1)
-
-	return len(matches)
-}
 
 /*----------------------------------------------------------------------*/
 
@@ -51,14 +32,9 @@
 )
 
 func (s *StmtExecutable) parse() error {
-<<<<<<< HEAD
-	// Parse placeholders
-	s.numInput = parsePlaceholders(s.query)
-=======
 	queryWithRemovedStringLiteral := reStringLiteralDouble.ReplaceAllString(reStringLiteralSingle.ReplaceAllString(s.query, ""), "")
 	matches := rePlaceholder.FindAllString(queryWithRemovedStringLiteral+" ", -1)
 	s.numInput = len(matches)
->>>>>>> ccc3c37d
 	return nil
 }
 
